--- conflicted
+++ resolved
@@ -59,13 +59,9 @@
     remove_words_with_numbers : bool, optional
         Whether to remove words containing numbers from the text data (default is False).
     remove_words_with_special_chars : bool, optional
-<<<<<<< HEAD
         Whether to remove words containing special characters from the text data (default is False). 
     stopwords_path : char, optional
         Chinese only, path to stored Chinese stopwords (default is None)
-=======
-        Whether to remove words containing special characters from the text data (default is False).
->>>>>>> d984fe6c
 
     """
 
@@ -175,7 +171,7 @@
         return text.decode("utf-8")
 
     def _clean_text(self, text):
-<<<<<<< HEAD
+
         if self.language != "zh":
             text = text.strip()                                               
             if self.lowercase:                                                
@@ -244,65 +240,6 @@
             # Remove double spaces
             text = re.sub(r"\s+", " ", text)
         
-=======
-        text = text.strip()
-        if self.lowercase:
-            text = text.lower()
-        if self.expand_contractions:
-            text = self._expand_contractions(text)
-        if self.remove_html_tags:
-            text = self._remove_html_tags(text)
-        if self.remove_special_chars:
-            text = self._remove_special_characters(text)
-        if self.remove_accents:
-            text = self._remove_accents(text)
-        if self.remove_numbers:
-            text = re.sub(r"\d+", " ", text)
-        if self.remove_punctuation:
-            text = re.sub(r"[^\w\s]", " ", text)
-
-        words = word_tokenize(text)
-
-        # Update word frequency counter
-        self.word_freq.update(words)
-
-        if self.remove_stopwords:
-            words = [word for word in words if word not in self.stop_words]
-
-        if self.lemmatize:
-            words = [self.lemmatizer.lemmatize(word) for word in words]
-
-        if self.stem:
-            words = [self.stemmer.stem(word) for word in words]
-
-        if self.min_word_freq is not None:
-            words = [
-                word for word in words if self.word_freq[word] >= self.min_word_freq
-            ]
-
-        if self.max_word_freq is not None:
-            words = [
-                word for word in words if self.word_freq[word] <= self.max_word_freq
-            ]
-
-        if self.min_word_length is not None:
-            words = [word for word in words if len(word) >= self.min_word_length]
-
-        if self.max_word_length is not None:
-            words = [word for word in words if len(word) <= self.max_word_length]
-
-        if self.dictionary != set():
-            words = [word for word in words if word in self.dictionary]
-
-        if self.remove_words_with_numbers:
-            words = [word for word in words if not any(char.isdigit() for char in word)]
-
-        if self.remove_words_with_special_chars:
-            words = [word for word in words if not re.search(r"[^a-zA-Z0-9\s]", word)]
-
-        if self.detokenize:
-            text = TreebankWordDetokenizer().detokenize(words)
->>>>>>> d984fe6c
         else:
             text = text.strip()  
             
