import numpy as np
from octis.evaluation_metrics.metrics import AbstractMetric
from sentence_transformers import SentenceTransformer
from sklearn.metrics.pairwise import cosine_similarity

from ._helper_funcs import embed_corpus, embed_topic, update_corpus_dic_list
from .base import BaseMetric
from .constants import SENTENCE_TRANSFORMER_MODEL
from .TopwordEmbeddings import TopwordEmbeddings



class ISIM(BaseMetric):
    """
    A metric class to calculate the Intruder Similarity Metric (ISIM) for topics. This metric evaluates
    the distinctiveness of topics by measuring the average cosine similarity between the top words of
    a topic and randomly chosen intruder words from other topics. Lower scores suggest higher topic
    distinctiveness.

    Attributes:
        n_words (int): The number of top words to consider for each topic.
        metric_embedder (SentenceTransformer): The SentenceTransformer model to use for embedding.
        n_intruders (int): The number of intruder words to draw for each topic.
    """

    def __init__(
        self,
        n_words=10,
        n_intruders=1,
        metric_embedder=SentenceTransformer("paraphrase-MiniLM-L6-v2"),
        emb_filename=None,
        emb_path="Embeddings/",
    ):
        """
        Initializes the Embedding_Coherence object with the number of top words to consider
        and the embedding model to use.

        Parameters:
        ----------
        n_words (int, optional): The number of top words to consider for each topic. Defaults to 10.
        metric_embedder (SentenceTransformer, optional): The SentenceTransformer model to use for embedding. Defaults to "paraphrase-MiniLM-L6-v2".
        """

        self.topword_embeddings = TopwordEmbeddings(
            word_embedding_model=metric_embedder,
            emb_filename=emb_filename,
            emb_path=emb_path,
        )

        self.n_words = n_words
        self.n_intruders = n_intruders

    def get_info(self):
        """
        Get information about the metric.

        Returns
        -------
        dict
            Dictionary containing model information including metric name,
            number of top words, number of intruders, embedding model name,
            metric range and metric discription
        """

        info = {
            "metric_name": "Intruder Similarity Metric (ISIM)",
            "n_words": self.n_words,
            "n_intruders": self.n_intruders,
            "embedding_model_name": self.metric_embedder,
            "metric_range": "0 to 1, smaller is better",
            "description": " the average cosine similarity between every word in a topic and an intruder word.",
        }

        return info

    def score_one_intr_per_topic(self, topics, new_Embeddings=True):
        """
        Calculates the ISIM score for each topic individually using only one intruder word.

        This method computes the ISIM score for each topic by averaging the cosine similarity
        between one randomly chosen intruder word and the top words of that topic.

        Parameters:
            model_output (dict): The output of a topic model, containing a list of topics
                                 and a topic-word matrix.
            new_Embeddings (bool, optional): Whether to recalculate embeddings. Defaults to True.

        Returns:
            numpy.ndarray: An array of ISIM scores for each topic with one intruder word.
        """
        emb_tw = self.topword_embeddings.embed_topwords(
                topics,
                n_topwords_to_use=self.n_words
            )  # embed the top words
        avg_sim_topic_list = (
            []
        )  # iterate over each topic and append the average similarity to the intruder word
        for idx, topic in enumerate(emb_tw):
            mask = np.full(emb_tw.shape[0], True)  # mask out the current topic
            mask[idx] = False

            other_topics = emb_tw[
                mask
            ]  # embeddings of every other topic except the current one

            intr_topic_idx = np.random.randint(
                other_topics.shape[0]
            )  # select random topic index
            intr_word_idx = np.random.randint(
                other_topics.shape[1]
            )  # select random word index

            intr_embedding = other_topics[
                intr_topic_idx, intr_word_idx
            ]  # select random word

            sim = cosine_similarity(
                intr_embedding.reshape(1, -1), topic
            )  # calculate all pairwise similarities of intruder words and top words

            avg_sim_topic_list.append(np.mean(sim))

        return np.array(avg_sim_topic_list)

    def score_one_intr(self, topics, new_Embeddings=True):
        """
        Calculates the overall ISIM score for all topics combined using only one intruder word.

        This method computes the overall ISIM score by averaging the ISIM scores obtained
        from each topic using one randomly chosen intruder word.

        Parameters:
            model_output (dict): The output of a topic model, containing a list of topics
                                 and a topic-word matrix.
            new_Embeddings (bool, optional): Whether to recalculate embeddings. Defaults to True.

        Returns:
            float: The overall ISIM score for all topics with one intruder word.
        """
        if new_Embeddings:
            self.embeddings = None
        return np.mean(self.score_one_intr_per_topic(topics, new_Embeddings))

    def score_per_topic(self, topics, new_Embeddings=True):
        """
        Calculates the ISIM scores for each topic individually using several intruder words.

        This method computes the ISIM score for each topic by averaging the cosine similarity
        between multiple randomly chosen intruder words and the top words of that topic.

        Parameters:
            model_output (dict): The output of a topic model, containing a list of topics
                                 and a topic-word matrix.
            new_Embeddings (bool, optional): Whether to recalculate embeddings. Defaults to True.

        Returns:
            numpy.ndarray: An array of ISIM scores for each topic with several intruder words.
        """
        if new_Embeddings:
            self.embeddings = None
        score_lis = []
        for _ in range(self.n_intruders):  # iterate over the number of intruder words
            score_per_topic = self.score_one_intr_per_topic(
                topics, new_Embeddings=False
            )  # calculate the intruder score, but re-use embeddings
            score_lis.append(score_per_topic)  # and append to list

        res = np.vstack(
            score_lis
        ).T  # stack all scores and transpose to get a (n_topics, n_intruder words) matrix

        mean_scores = np.mean(res, axis=1)
        ntopics = len(topics)
        topic_words = topics
        results = {}
        for k in range(ntopics):
            half_topic_words = topic_words[k][
                : len(topic_words[k]) // 2
            ]  # Take only the first half of the words
            results[", ".join(half_topic_words)] = float(
                np.around(mean_scores[k], 5))

        return results  # return the mean score for each topic

    def score(self, topics, new_Embeddings=True):
        """
        Calculates the overall ISIM score for all topics combined using several intruder words.

        This method computes the overall ISIM score by averaging the ISIM scores obtained
        from each topic using multiple randomly chosen intruder words.

        Parameters:
            model_output (dict): The output of a topic model, containing a list of topics
                                 and a topic-word matrix.
            new_Embeddings (bool, optional): Whether to recalculate embeddings. Defaults to True.

        Returns:
            float: The overall ISIM score for all topics with several intruder words.
        """
        if new_Embeddings:
            self.embeddings = None
        
        topics = topics["topics"]

        return float(np.mean(list(self.score_per_topic(topics).values())))


class INT(AbstractMetric):
    """
    A metric class to calculate the Intruder Topic Metric (INT) for topics. This metric assesses the distinctiveness
    of topics by calculating the embedding intruder cosine similarity accuracy. It involves selecting intruder words
    from different topics and then measuring the accuracy by which the top words of a topic are least similar to these
    intruder words. Higher scores suggest better topic distinctiveness.

    Attributes:
        n_words (int): The number of top words to consider for each topic.
        metric_embedder (SentenceTransformer): The SentenceTransformer model to use for embedding.
        n_intruders (int): The number of intruder words to draw for each topic.
    """

    def __init__(
        self,
        n_words=10,
        n_intruders=1,
        metric_embedder=SentenceTransformer("paraphrase-MiniLM-L6-v2"),
        emb_filename=None,
        emb_path="Embeddings/",
    ):
        """
        Initializes the Embedding_Coherence object with the number of top words to consider
        and the embedding model to use.

        Parameters:
        ----------
        n_words (int, optional): The number of top words to consider for each topic. Defaults to 10.
        metric_embedder (SentenceTransformer, optional): The SentenceTransformer model to use for embedding. Defaults to "paraphrase-MiniLM-L6-v2".
        """

        self.topword_embeddings = TopwordEmbeddings(
            word_embedding_model=metric_embedder,
            emb_filename=emb_filename,
            emb_path=emb_path,
        )

        self.n_words = n_words
        self.n_intruders = n_intruders

    def score_one_intr_per_topic(self, model_output, new_Embeddings=True):
        """
        Calculates the INT score for each topic individually using only one intruder word.

        This method computes the INT score for each topic by measuring the accuracy with which
        the top words of the topic are least similar to one randomly chosen intruder word.

        Parameters:
            model_output (dict): The output of a topic model, containing a list of topics
                                 and a topic-word matrix.
            new_Embeddings (bool, optional): Whether to recalculate embeddings. Defaults to True.

        Returns:
            numpy.ndarray: An array of INT scores for each topic with one intruder word.
        """
        if new_Embeddings:
            self.embeddings = None
        topics_tw = model_output["topics"]

        emb_tw = self.topword_embeddings.embed_topwords(
                topics_tw,
                n_topwords_to_use=self.n_words
            )  # embed the top words
        avg_sim_topic_list = []
        for idx, topic in enumerate(emb_tw):
            mask = np.full(emb_tw.shape[0], True)  # mask out the current topic
            mask[idx] = False

            other_topics = emb_tw[
                mask
            ]  # embeddings of every other topic except the current one

            intr_topic_idx = np.random.randint(
                other_topics.shape[0]
            )  # select random topic index
            intr_word_idx = np.random.randint(
                other_topics.shape[1]
            )  # select random word index

            intr_embedding = other_topics[
                intr_topic_idx, intr_word_idx
            ]  # select random word

            new_words = np.vstack(
                [intr_embedding, topic]
            )  # stack the intruder embedding above the other embeddings to get a matrix with shape ((1+n_topwords), n_embedding_dims)

            sim = cosine_similarity(
                new_words
            )  # calculate all pairwise similarities for matrix of shape ((1+n_topwords, 1+n_topwords))

            least_similar = np.argmin(
                sim[1:], axis=1
            )  # for each word, except the intruder, calculate the index of the least similar word
            intr_acc = np.mean(
                least_similar == 0
            )  # calculate the fraction of words for which the least similar word is the intruder word (at index 0)

            avg_sim_topic_list.append(
                intr_acc
            )  # append intruder accuracy for this sample

        return np.array(avg_sim_topic_list)

    def score_one_intr(self, model_output, new_Embeddings=True):
        """
        Calculates the overall INT score for all topics combined using only one intruder word.

        This method computes the overall INT score by averaging the INT scores obtained
        from each topic using one randomly chosen intruder word.

        Parameters:
            model_output (dict): The output of a topic model, containing a list of topics
                                 and a topic-word matrix.
            new_Embeddings (bool, optional): Whether to recalculate embeddings. Defaults to True.

        Returns:
            float: The overall INT score for all topics with one intruder word.
        """
        if new_Embeddings:
            self.embeddings = None
        self.embeddings = None

        return np.mean(self.score_one_intr_per_topic(model_output))

    def score_per_topic(self, model_output, new_Embeddings=True):
        """
        Calculates the INT scores for each topic individually using several intruder words.

        This method computes the INT score for each topic by averaging the accuracy scores
        obtained with multiple randomly chosen intruder words.

        Parameters:
            model_output (dict): The output of a topic model, containing a list of topics
                                 and a topic-word matrix.
            new_Embeddings (bool, optional): Whether to recalculate embeddings. Defaults to True.

        Returns:
            numpy.ndarray: An array of INT scores for each topic with several intruder words.
        """
        if new_Embeddings:
            self.embeddings = None

        score_lis = []
        for _ in range(self.n_intruders):
            score_per_topic = self.score_one_intr_per_topic(
                model_output, new_Embeddings=False
            )
            score_lis.append(score_per_topic)
        self.embeddings = None
        res = np.vstack(score_lis).T

        mean_scores = np.mean(res, axis=1)
        ntopics = len(model_output["topics"])
        topic_words = model_output["topics"]
        results = {}
        for k in range(ntopics):
            half_topic_words = topic_words[k][
                : len(topic_words[k]) // 2
            ]  # Take only the first half of the words
            results[", ".join(half_topic_words)] = float(
                np.around(mean_scores[k], 5))

        return results  # return the mean score for each topic

    def score(self, model_output, new_Embeddings=True):
        """
        Calculates the overall INT score for all topics combined using several intruder words.

        This method computes the overall INT score by averaging the INT scores obtained
        from each topic using multiple randomly chosen intruder words.

        Parameters:
            model_output (dict): The output of a topic model, containing a list of topics
                                 and a topic-word matrix.
            new_Embeddings (bool, optional): Whether to recalculate embeddings. Defaults to True.

        Returns:
            float: The overall INT score for all topics with several intruder words.
        """
        if new_Embeddings:
            self.embeddings = None

        return float(np.mean(list(self.score_per_topic(model_output).values())))


class ISH(AbstractMetric):
    """
    For each topic, draw several intruder words that are not from the same topic by first selecting some topics that are not the specific topic and
    then selecting one word from each of those topics.
    The embedding intruder distance to mean is then calculated as the average distance that each intruder word has to the mean of the other words.
    Attributes:
        n_words (int): The number of top words to consider for each topic.
        metric_embedder (SentenceTransformer): The SentenceTransformer model to use for embedding.
        n_intruders (int): The number of intruder words to draw for each topic.
    """

    def __init__(
        self,
        n_words=10,
        n_intruders=1,
        metric_embedder=SentenceTransformer("paraphrase-MiniLM-L6-v2"),
        emb_filename=None,
        emb_path="Embeddings/",
    ):
        """
        Initializes the Embedding_Coherence object with the number of top words to consider
        and the embedding model to use.

        Parameters:
        ----------
        n_words (int, optional): The number of top words to consider for each topic. Defaults to 10.
        metric_embedder (SentenceTransformer, optional): The SentenceTransformer model to use for embedding. Defaults to "paraphrase-MiniLM-L6-v2".
        """

        self.topword_embeddings = TopwordEmbeddings(
            word_embedding_model=metric_embedder,
            emb_filename=emb_filename,
            emb_path=emb_path,
        )

        self.n_words = n_words
<<<<<<< HEAD
        self.embeddings = None
        # """
        # corpus_dict: dict that maps each word in the corpus to its embedding
        # n_words: number of top words to consider
        # """

=======
>>>>>>> 6e9f91ce
        self.n_intruders = n_intruders

    def score(self, model_output, new_Embeddings=True):
        """
        Calculate the score for all topics combined
        """
        if new_Embeddings:
            self.embeddings = None

        return float(np.mean(list(self.score_per_topic(model_output).values())))

    def score_per_topic(self, model_output, new_Embeddings=None):
        if new_Embeddings:  # for this function, reuse embeddings per default
            self.embeddings = None

        topics_tw = model_output["topics"]

        emb_tw = self.topword_embeddings.embed_topwords(
                topics_tw,
                n_topwords_to_use=self.n_words
            )

        score_topic_list = []
        for idx, topic in enumerate(emb_tw):
            mask = np.full(emb_tw.shape[0], True)  # mask out the current topic
            mask[idx] = False

            intruder_words_idx_topic = np.random.choice(
                np.arange(len(emb_tw))[mask], size=self.n_intruders
            )  # select self.n_intruders topics to get the intruder words from
            intruder_words = emb_tw[intruder_words_idx_topic]

            intruder_words_idx_word = np.random.choice(
                np.arange(intruder_words.shape[1]), size=1
            )  # select one intruder word from each topic
            intruder_words = intruder_words[:,
                                            intruder_words_idx_word, :].squeeze()

            topic_mean = np.mean(topic, axis=0)

            topic_sims = cosine_similarity(
                topic_mean.reshape(1, -1), intruder_words.reshape(1, -1)
            )
            score_topic_list.append(np.mean(topic_sims))

        results = {}
        ntopics = len(model_output["topics"])
        topic_words = model_output["topics"]
        for k in range(ntopics):
            half_topic_words = topic_words[k][
                : len(topic_words[k]) // 2
            ]  # Take only the first half of the words
            results[", ".join(half_topic_words)] = float(
                np.around(np.array(score_topic_list)[k], 5)
            )

        return results  # return the mean score for each topic<|MERGE_RESOLUTION|>--- conflicted
+++ resolved
@@ -425,17 +425,15 @@
             emb_filename=emb_filename,
             emb_path=emb_path,
         )
-
+S
         self.n_words = n_words
-<<<<<<< HEAD
+
         self.embeddings = None
         # """
         # corpus_dict: dict that maps each word in the corpus to its embedding
         # n_words: number of top words to consider
         # """
 
-=======
->>>>>>> 6e9f91ce
         self.n_intruders = n_intruders
 
     def score(self, model_output, new_Embeddings=True):
